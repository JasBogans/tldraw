--- conflicted
+++ resolved
@@ -3364,11 +3364,7 @@
 
   getShapeUtil = TLDR.getShapeUtil
 
-<<<<<<< HEAD
-  static version = 15.3
-=======
   static version = 15.2
->>>>>>> d60bb5c6
 
   static defaultDocument: TDDocument = {
     id: 'doc',
